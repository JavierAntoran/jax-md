# Copyright 2019 Google LLC
#
# Licensed under the Apache License, Version 2.0 (the "License");
# you may not use this file except in compliance with the License.
# You may obtain a copy of the License at
#
#     https://www.apache.org/licenses/LICENSE-2.0
#
# Unless required by applicable law or agreed to in writing, software
# distributed under the License is distributed on an "AS IS" BASIS,
# WITHOUT WARRANTIES OR CONDITIONS OF ANY KIND, either express or implied.
# See the License for the specific language governing permissions and
# limitations under the License.

"""Utilities for defining dataclasses that can be used with jax transformations.

This code was copied and adapted from https://github.com/google/flax/struct.py.

Accessed on 04/29/2020.
"""

import dataclasses
import jax


def dataclass(clz):
  """Create a class which can be passed to functional transformations.

  Jax transformations such as `jax.jit` and `jax.grad` require objects that are
  immutable and can be mapped over using the `jax.tree_util` methods.

  The `dataclass` decorator makes it easy to define custom classes that can be
  passed safely to Jax.

  Args:
    clz: the class that will be transformed by the decorator.
  Returns:
    The new class.
  """
  clz.set = lambda self, **kwargs: dataclasses.replace(self, **kwargs)
  data_clz = dataclasses.dataclass(frozen=True)(clz)
  meta_fields = []
  data_fields = []
  for name, field_info in data_clz.__dataclass_fields__.items():
    is_static = field_info.metadata.get('static', False)
    if is_static:
      meta_fields.append(name)
    else:
      data_fields.append(name)

  def iterate_clz(x):
    meta = tuple(getattr(x, name) for name in meta_fields)
    data = tuple(getattr(x, name) for name in data_fields)
    return data, meta

  def clz_from_iterable(meta, data):
    meta_args = tuple(zip(meta_fields, meta))
    data_args = tuple(zip(data_fields, data))
    kwargs = dict(meta_args + data_args)
    return data_clz(**kwargs)

  jax.tree_util.register_pytree_node(data_clz,
                                     iterate_clz,
                                     clz_from_iterable)

  return data_clz


def static_field():
  return dataclasses.field(metadata={'static': True})

replace = dataclasses.replace
asdict = dataclasses.asdict
astuple = dataclasses.astuple
<<<<<<< HEAD

=======
is_dataclass = dataclasses.is_dataclass
>>>>>>> 2a5dbaf7
def unpack(dc) -> tuple:
    return tuple(getattr(dc, field.name) for field in dataclasses.fields(dc))<|MERGE_RESOLUTION|>--- conflicted
+++ resolved
@@ -72,10 +72,7 @@
 replace = dataclasses.replace
 asdict = dataclasses.asdict
 astuple = dataclasses.astuple
-<<<<<<< HEAD
+is_dataclass = dataclasses.is_dataclass
 
-=======
-is_dataclass = dataclasses.is_dataclass
->>>>>>> 2a5dbaf7
 def unpack(dc) -> tuple:
     return tuple(getattr(dc, field.name) for field in dataclasses.fields(dc))